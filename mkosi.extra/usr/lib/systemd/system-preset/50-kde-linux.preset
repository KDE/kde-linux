# SPDX-License-Identifier: GPL-2.0-only OR GPL-3.0-only OR LicenseRef-KDE-Accepted-GPL
# SPDX-FileCopyrightText: 2023 Harald Sitter <sitter@kde.org>

<<<<<<< HEAD
enable plasmalogin.service
enable avahi-daemon.socket
=======

# Enable stuff we want
# ====================
# General things
enable accounts-daemon.service
enable apparmor.service
>>>>>>> 10a59e9e
# Note that both avahi socket and service are needed. Client software on the system may only talk to the daemon but
# fail to do so if the daemon is not up (avahi-browse for example just errors out instead of dbus-activating)
enable avahi-daemon.service
enable avahi-daemon.socket
enable bluetooth.service
enable cups.service
enable NetworkManager.service
enable pcscd.socket
enable sddm.service
enable snapd.apparmor.service
enable snapd.socket
enable systemd-oomd.service
enable systemd-zram-setup@zram0.service
enable thermald.service
enable tuned-ppd.service
enable tuned.service

# NVIDIA-specific services (shouldn't affect non-NVIDIA hardware)
enable nvidia-hibernate.service
enable nvidia-resume.service
enable nvidia-suspend.service

# Multi-gpu support (doesn't affect single-GPU use cases)
enable switcheroo-control.service

# KDE-Linux-specific stuff
# also one of ours but not prefixed with kde-linux- so others can use it too
enable etc-factory.service
enable kde-linux-bootloader-visibility.service
enable kde-linux-btrfs.service
enable kde-linux-configure-firefox.path
enable kde-linux-live-setup.service
enable kde-linux-powertop.service
enable kde-linux-volatile-var-lib-flatpak.service
enable plasma-setup-live-system.service
enable var-lib-snapd-snap.mount


# Disable stuff we don't want
# ===========================
# networkd - we use networkmanager
disable systemd-networkd.service
disable systemd-networkd-wait-online.service

# Pacman - we don't do packages
disable archlinux-keyring-wkd-sync.timer
disable dirmngr@etc-pacman.d-gnupg.socket
disable gpg-agent-browser@etc-pacman.d-gnupg.socket
disable gpg-agent@etc-pacman.d-gnupg.socket
disable gpg-agent-extra@etc-pacman.d-gnupg.socket
disable gpg-agent-ssh@etc-pacman.d-gnupg.socket
disable keyboxd@etc-pacman.d-gnupg.socket<|MERGE_RESOLUTION|>--- conflicted
+++ resolved
@@ -1,17 +1,13 @@
 # SPDX-License-Identifier: GPL-2.0-only OR GPL-3.0-only OR LicenseRef-KDE-Accepted-GPL
 # SPDX-FileCopyrightText: 2023 Harald Sitter <sitter@kde.org>
-
-<<<<<<< HEAD
-enable plasmalogin.service
-enable avahi-daemon.socket
-=======
 
 # Enable stuff we want
 # ====================
 # General things
 enable accounts-daemon.service
 enable apparmor.service
->>>>>>> 10a59e9e
+enable plasmalogin.service
+
 # Note that both avahi socket and service are needed. Client software on the system may only talk to the daemon but
 # fail to do so if the daemon is not up (avahi-browse for example just errors out instead of dbus-activating)
 enable avahi-daemon.service
@@ -20,7 +16,6 @@
 enable cups.service
 enable NetworkManager.service
 enable pcscd.socket
-enable sddm.service
 enable snapd.apparmor.service
 enable snapd.socket
 enable systemd-oomd.service
