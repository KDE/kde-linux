#!/bin/sh
# SPDX-License-Identifier: GPL-2.0-only OR GPL-3.0-only OR LicenseRef-KDE-Accepted-GPL
# SPDX-FileCopyrightText: 2023 Harald Sitter <sitter@kde.org>

set -ex

userdel --remove --force builder || true
passwd --delete root
passwd --lock root

if [ -f "$SRCDIR/.secure_files/gpg.public.key" ]; then # only useful and available for publishing branches
    # Put our key into the systemd keyring
    export GNUPGHOME="$SRCDIR/.secure_files/gpg"
    KEYRING=/usr/lib/systemd/import-pubring.pgp
    rm -rf "$GNUPGHOME"
    mkdir "$GNUPGHOME"
    rm -f "$KEYRING"
    gpg --no-options --no-default-keyring --keyring="$KEYRING" --homedir="$GNUPGHOME" --import "$SRCDIR/.secure_files/gpg.public.key"

    # TODO: Make sure the keyring is actually used. This notably broke in the past because of an upstream change.
    # https://invent.kde.org/kde-linux/kde-linux/-/issues/199
fi

# Uninstall solaar and sane, but keep their udev rules.
# This ensures that they stay up to date.
UDEV_BACKUP_DIR=$(mktemp -d)
pacman -Qlq solaar sane | grep '^/usr/lib/udev/' | xargs -r cp -a --parents -t "$UDEV_BACKUP_DIR"
pacman -Rns --noconfirm solaar sane
cp -a "$UDEV_BACKUP_DIR"/* /
rm -rf "$UDEV_BACKUP_DIR"

# De-initialize pacman
rm -rf \
    /etc/pacman.d/gnupg \
    /.gnupg \
    /var/cache/pacman \
    /var/lib/pacman \
    /var/log/pacman.log

## Pacman being present confuses users into thinking they can use it to install packages.
rm -f /usr/bin/pacman

# Remove all excess things we don't want in the final image

## locale-gen doesn't work because /usr is read-only. Removing it means calamares won't attempt to use it.
rm -rf \
    /etc/locale.gen \
    /usr/bin/locale-gen

## Development tools that aren't useful even for the development edition
rm -rf \
    /usr/bin/assistant \
    /usr/bin/assistant-qt5 \
    /usr/share/applications/assistant.desktop \
    /usr/bin/designer \
    /usr/bin/designer-qt5 \
    /usr/share/applications/designer.desktop \
    /usr/bin/linguist \
    /usr/bin/linguist-qt5 \
    /usr/share/applications/linguist.desktop \
    /usr/bin/qdbusviewer \
    /usr/bin/qdbusviewer-qt5 \
    /usr/share/applications/qdbusviewer.desktop \
    /usr/share/applications/qv4l2.desktop \
    /usr/bin/qvidcap \
    /usr/share/applications/qvidcap.desktop \

# Parts of plasma-sdk that are on Flathub now, so you can just get them from there
# (once everything is on Flathub, we can stop building plasma-sdk, and remove these lines)
rm -rf \
    /usr/bin/iconexplorer \
    /usr/lib/qt6/plugins/kf6/ktexteditor/iconexplorerplugin.so \
    /usr/share/applications/org.kde.iconexplorer.desktop \
    /usr/share/locale/*/LC_MESSAGES/iconexplorer.mo \
    /usr/share/icons/hicolor/scalable/apps/org.kde.iconexplorer.svg

## HP device management apps that are useless even for 99% of HP device owners, and we have our own better stuff
rm -rf \
    /usr/share/applications/hp-uiscan.desktop \
    /usr/bin/hp-uiscan \
    /usr/share/applications/hplip.desktop \
    /usr/bin/hp-toolbox

## FFADO Mixer app that came along for the ride with FireWire audio support
rm -rf \
    /usr/bin/ffado-mixer \
    /usr/lib/python3.13/site-packages/ffado/mixer \
    /usr/share/applications/org.ffado.FfadoMixer.desktop \
    /usr/share/icons/hicolor/64x64/apps/hi64-apps-ffado.png \
    /usr/share/metainfo/org.ffado.FfadoMixer.metainfo.xml \

# LSHW GUI app that came along for the ride with the CLi tool
rm -rf \
    /usr/share/applications/gtk-lshw.desktop \
    /usr/bin/gtk-lshw \
    /usr/share/lshw/artwork \
    /usr/share/lshw/ui

## Miscellaneous application entries that have zero value because we either have better stuff or they're for terminal applications
rm -rf \
    /usr/share/applications/avahi-discover.desktop \
    /usr/share/applications/vim.desktop \
    /usr/share/applications/htop.desktop \
    /usr/share/applications/lstopo.desktop \
    /usr/share/applications/bssh.desktop \
    /usr/share/applications/bvnc.desktop \
    /usr/share/applications/cups.desktop \
    /etc/xdg/autostart/print-applet.desktop \
    /usr/bin/system-config-printer-applet \
    /usr/share/applications/system-config-printer.desktop \
    /usr/share/applications/nvtop.desktop \
    /usr/share/applications/stoken-gui-small.desktop \
    /usr/share/applications/stoken-gui.desktop \
    /usr/share/applications/cmake-gui.desktop \
    /usr/share/applications/tuned-gui.desktop \

## Remove local documentation for KDE apps; it's available online.
rm -rf \
    /usr/share/doc/

## /boot is now the preferred mount point for systemd and BLS:
## https://uapi-group.org/specifications/specs/boot_loader_specification/#mount-points
## However, its content are no longer necessary, since we've already created our initrd.
# shellcheck disable=SC2114
rm -rf /boot/*

## Don't expose any X11 sessions; we're all-in on Wayland.
rm -rf /usr/share/xsessions/

## Get rid of the beefy Kernel Headers as DKMS happens at build time and after that is useless
rm -rf \
  /usr/lib/modules/*/build \
  /usr/lib/modules/*/vdso \
  /usr/src/*

## Replace Falkon with Firefox as the default browser, since that's what we pre-install.
sed -i 's/org.kde.falkon.desktop/org.mozilla.firefox.desktop/' /usr/share/applications/kde-mimeapps.list

# Prevent tuned from messing with the vm.swappiness parameter we already set
sed --in-place 's|^vm.swappiness.*||' /usr/lib/tuned/profiles/*/*

# Give KWin phenomenal cosmic power so it can do its job better; see
# https://community.kde.org/Distributions/Packaging_Recommendations#KWin_package_configuration
setcap 'cap_sys_nice=+ep' /usr/bin/kwin_wayland

# Add a "command not found" handler for Bash. We have to modify the existing file because it
# already exists, and we can't put this in /etc/profile or /etc/profile.d/ because for profile
# items, only environment variables get inherited by non-login shells; shell functions don't.
cat <<- EOF >> /etc/bash.bashrc

command_not_found_handle () {
    python3 /usr/lib/command-not-found-handler.py "\$1"
}
EOF

<<<<<<< HEAD
# Symlink /usr/local out of the image to stay writable
rm -rf /usr/local
ln -s /opt/local /usr/local
=======
# Configure plocate to index bind mounts (needed on BTRFS)
# See: https://wiki.archlinux.org/title/Locate#Btrfs
if [ -f /etc/updatedb.conf ]; then
    sed -i 's/^PRUNE_BIND_MOUNTS = "yes"/PRUNE_BIND_MOUNTS = "no"/' /etc/updatedb.conf
fi
>>>>>>> 10a59e9e

# Clean up final remnants of the build process
rm -rf \
    /buildroot \
    /.cache \<|MERGE_RESOLUTION|>--- conflicted
+++ resolved
@@ -153,17 +153,15 @@
 }
 EOF
 
-<<<<<<< HEAD
-# Symlink /usr/local out of the image to stay writable
-rm -rf /usr/local
-ln -s /opt/local /usr/local
-=======
 # Configure plocate to index bind mounts (needed on BTRFS)
 # See: https://wiki.archlinux.org/title/Locate#Btrfs
 if [ -f /etc/updatedb.conf ]; then
     sed -i 's/^PRUNE_BIND_MOUNTS = "yes"/PRUNE_BIND_MOUNTS = "no"/' /etc/updatedb.conf
 fi
->>>>>>> 10a59e9e
+
+# Symlink /usr/local out of the image to stay writable
+rm -rf /usr/local
+ln -s /opt/local /usr/local
 
 # Clean up final remnants of the build process
 rm -rf \
